--- conflicted
+++ resolved
@@ -3,17 +3,10 @@
 using System.Collections.Generic;
 using System.Linq;
 using Raven.Client.Indexes;
-<<<<<<< HEAD
-using Newtonsoft.Json;
+using Newtonsoft.Json;
 using Raven.Client.Linq;
-using Xunit;
-
-=======
-using Newtonsoft.Json;
-using Raven.Client.Linq;
-using Xunit;
-
->>>>>>> 82709189
+using Xunit;
+
 namespace Raven.Tests.MailingList
 {
 	public class HierarchicalInheritanceIndexing : RavenTest
@@ -38,44 +31,24 @@
 									 };
 
 						var child = new ExampleOverride
-<<<<<<< HEAD
-										{
-											OwnerId = childId,
-											OverriddenValues = new Dictionary<string, object>
-															   {
-																   {"Name", string.Format("Child_{0}", i)}
-															   }
-										};
-=======
-						{
-							OwnerId = childId,
-							OverriddenValues = new Dictionary<string, object>
-							{
-								{"Name", string.Format("Child_{0}", i)}
-							}
-						};
->>>>>>> 82709189
+						{
+							OwnerId = childId,
+							OverriddenValues = new Dictionary<string, object>
+							{
+								{"Name", string.Format("Child_{0}", i)}
+							}
+						};
 
 						ex.Overrides.Add(child);
 
 						var grandChild = new ExampleOverride
-<<<<<<< HEAD
-											 {
-												 OwnerId = grandChildId,
-												 OverriddenValues = new Dictionary<string, object>
-																	{
-																		{"Name", string.Format("GrandChild_{0}", i)}
-																	}
-											 };
-=======
-						{
-							OwnerId = grandChildId,
-							OverriddenValues = new Dictionary<string, object>
-							{
-								{"Name", string.Format("GrandChild_{0}", i)}
-							}
-						};
->>>>>>> 82709189
+						{
+							OwnerId = grandChildId,
+							OverriddenValues = new Dictionary<string, object>
+							{
+								{"Name", string.Format("GrandChild_{0}", i)}
+							}
+						};
 
 						child.Overrides.Add(grandChild);
 
@@ -90,7 +63,7 @@
 				{
 					var examples =
 						session.Query<ExampleProjection, ExampleIndexCreationTask>()
-						.Customize(x => x.WaitForNonStaleResults())
+						.Customize(x => x.WaitForNonStaleResults())
 						.AsProjection<ExampleProjection>().ToList();
 
 					Assert.NotEmpty(examples);
