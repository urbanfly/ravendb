﻿using System;
using Raven.Client;
using Raven.Client.Document;
using Raven.Tests.Util;

namespace Raven.Tests
{
<<<<<<< HEAD
	class IISExpressTestClient : IDisposable
	{
		public static int Port = 8084;
=======
    public class IISExpressTestClient : IDisposable
    {
        public static int Port = 8084;
>>>>>>> 457120ac

		private IISExpressDriver _iisExpress;

<<<<<<< HEAD
		public IDocumentStore GetDocumentStore()
		{
			if (_iisExpress == null)
			{
				_iisExpress = new IISExpressDriver();
=======
        public IDocumentStore NewDocumentStore()
        {
            if (_iisExpress == null)
            {
                _iisExpress = new IISExpressDriver();
>>>>>>> 457120ac

				_iisExpress.Start(IISDeploymentUtil.DeployWebProjectToTestDirectory(), 8084);
			}

<<<<<<< HEAD
			return new DocumentStore()
			{
				Url = _iisExpress.Url
			};
		}
=======
            return new DocumentStore()
            {
                Url = _iisExpress.Url
            }.Initialize();
        }
>>>>>>> 457120ac

		public void Dispose()
		{
			if (_iisExpress != null)
			{
				_iisExpress.Dispose();
				_iisExpress = null;
			}
		}
	}
}<|MERGE_RESOLUTION|>--- conflicted
+++ resolved
@@ -1,60 +1,38 @@
-﻿using System;
-using Raven.Client;
-using Raven.Client.Document;
-using Raven.Tests.Util;
-
-namespace Raven.Tests
-{
-<<<<<<< HEAD
-	class IISExpressTestClient : IDisposable
-	{
-		public static int Port = 8084;
-=======
-    public class IISExpressTestClient : IDisposable
-    {
-        public static int Port = 8084;
->>>>>>> 457120ac
-
-		private IISExpressDriver _iisExpress;
-
-<<<<<<< HEAD
-		public IDocumentStore GetDocumentStore()
-		{
-			if (_iisExpress == null)
-			{
-				_iisExpress = new IISExpressDriver();
-=======
-        public IDocumentStore NewDocumentStore()
-        {
-            if (_iisExpress == null)
-            {
-                _iisExpress = new IISExpressDriver();
->>>>>>> 457120ac
-
-				_iisExpress.Start(IISDeploymentUtil.DeployWebProjectToTestDirectory(), 8084);
-			}
-
-<<<<<<< HEAD
-			return new DocumentStore()
-			{
-				Url = _iisExpress.Url
-			};
-		}
-=======
-            return new DocumentStore()
-            {
-                Url = _iisExpress.Url
-            }.Initialize();
-        }
->>>>>>> 457120ac
-
-		public void Dispose()
-		{
-			if (_iisExpress != null)
-			{
-				_iisExpress.Dispose();
-				_iisExpress = null;
-			}
-		}
-	}
+﻿using System;
+using Raven.Client;
+using Raven.Client.Document;
+using Raven.Tests.Util;
+
+namespace Raven.Tests
+{
+    public class IISExpressTestClient : IDisposable
+    {
+        public static int Port = 8084;
+
+		private IISExpressDriver _iisExpress;
+
+        public IDocumentStore NewDocumentStore()
+        {
+            if (_iisExpress == null)
+            {
+                _iisExpress = new IISExpressDriver();
+
+				_iisExpress.Start(IISDeploymentUtil.DeployWebProjectToTestDirectory(), 8084);
+			}
+
+            return new DocumentStore()
+            {
+                Url = _iisExpress.Url
+            }.Initialize();
+        }
+
+		public void Dispose()
+		{
+			if (_iisExpress != null)
+			{
+				_iisExpress.Dispose();
+				_iisExpress = null;
+			}
+		}
+	}
 }