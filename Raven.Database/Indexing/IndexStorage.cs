--- conflicted
+++ resolved
@@ -40,12 +40,9 @@
 	/// </summary>
 	public class IndexStorage : CriticalFinalizerObject, IDisposable
 	{
-<<<<<<< HEAD
+		private readonly DocumentDatabase documentDatabase;
 		private const string IndexVersion = "1.2.17";
 
-=======
-		private readonly DocumentDatabase documentDatabase;
->>>>>>> 051e5f4d
 		private readonly IndexDefinitionStorage indexDefinitionStorage;
 		private readonly InMemoryRavenConfiguration configuration;
 		private readonly string path;
