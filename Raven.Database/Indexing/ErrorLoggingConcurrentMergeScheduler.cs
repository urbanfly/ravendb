--- conflicted
+++ resolved
@@ -1,20 +1,12 @@
 ﻿using System;
 using Lucene.Net.Index;
-<<<<<<< HEAD
-using NLog;
-=======
 using Raven.Abstractions.Logging;
->>>>>>> 99581649
 
 namespace Raven.Database.Indexing
 {
 	public class ErrorLoggingConcurrentMergeScheduler : ConcurrentMergeScheduler
 	{
-<<<<<<< HEAD
-		private static readonly Logger log = LogManager.GetCurrentClassLogger();
-=======
 		private static readonly ILog log = LogManager.GetCurrentClassLogger();
->>>>>>> 99581649
 
 		protected override void HandleMergeException(System.Exception exc)
 		{
