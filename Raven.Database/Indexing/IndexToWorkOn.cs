using System;

namespace Raven.Database.Indexing
{
	public class IndexToWorkOn
	{
		public string IndexName { get; set; }
<<<<<<< HEAD
=======

>>>>>>> 2d13e1de
		public Guid LastIndexedEtag { get; set; }

		public override string ToString()
		{
			return string.Format("IndexName: {0}, LastIndexedEtag: {1}", IndexName, LastIndexedEtag);
		}
	}
}<|MERGE_RESOLUTION|>--- conflicted
+++ resolved
@@ -5,10 +5,7 @@
 	public class IndexToWorkOn
 	{
 		public string IndexName { get; set; }
-<<<<<<< HEAD
-=======
 
->>>>>>> 2d13e1de
 		public Guid LastIndexedEtag { get; set; }
 
 		public override string ToString()
