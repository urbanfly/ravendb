--- conflicted
+++ resolved
@@ -1,210 +1,201 @@
-﻿//-----------------------------------------------------------------------
-// <copyright file="MoreLikeThisResponder.cs" company="Hibernating Rhinos LTD">
-//     Copyright (c) Hibernating Rhinos LTD. All rights reserved.
-// </copyright>
-//-----------------------------------------------------------------------
-
-<<<<<<< HEAD
-using System;
-using System.Collections.Generic;
-using System.Linq;
-using System.Security.Cryptography;
-=======
-using System.Collections;
-using System.Collections.Generic;
-using System.Linq;
-using Lucene.Net.Analysis;
->>>>>>> 263af1ec
-using Lucene.Net.Index;
-using Lucene.Net.Search;
-using Raven.Abstractions.Extensions;
-using Raven.Abstractions.Indexing;
-using Raven.Database.Extensions;
-using Raven.Database.Server.Abstractions;
-using Raven.Database.Server.Responders;
-<<<<<<< HEAD
-using Raven.Json.Linq;
-=======
-using Constants = Raven.Abstractions.Data.Constants;
->>>>>>> 263af1ec
-
-namespace Raven.Bundles.MoreLikeThis
-{
-	public class MoreLikeThisResponder : RequestResponder
-	{
-        //private readonly Analyzer DEFAULT_ANALYZER = new StandardAnalyzer(Version.LUCENE_29);
-
-        //private readonly Analyzer DEFAULT_ANALYZER = new WhitespaceAnalyzer();
-
-		public override string UrlPattern
-		{
-			get { return @"^/morelikethis/([\w\-_]+)/(.+)"; } // /morelikethis/(index-name)/(ravendb-document-id)
-		}
-
-		public override string[] SupportedVerbs
-		{
-			get { return new[] { "GET" }; }
-		}
-
-		public override void Respond(IHttpContext context)
-		{
-			var match = urlMatcher.Match(context.GetRequestUrl());
-			var indexName = match.Groups[1].Value;
-			var documentId = match.Groups[2].Value;
-
-			var fieldNames = context.Request.QueryString.GetValues("fields");
-
-		    var parameters = new MoreLikeThisQueryParameters
-		                         {
-                                     Boost = GetNullableBool(context.Request.QueryString.Get("boost")),
-                                     MaximumNumberOfTokensParsed = GetNullableInt(context.Request.QueryString.Get("maxNumTokens")),
-                                     MaximumQueryTerms = GetNullableInt(context.Request.QueryString.Get("maxQueryTerms")),
-                                     MaximumWordLength = GetNullableInt(context.Request.QueryString.Get("maxWordLen")),
-                                     MinimumDocumentFrequency = GetNullableInt(context.Request.QueryString.Get("minDocFreq")),
-                                     MinimumTermFrequency = GetNullableInt(context.Request.QueryString.Get("minTermFreq")),
-                                     MinimumWordLength = GetNullableInt(context.Request.QueryString.Get("minWordLen")),
-                                     StopWordsDocumentId = context.Request.QueryString.Get("stopWords")
-		                         };
-            
-
-			var indexDefinition = Database.IndexDefinitionStorage.GetIndexDefinition(indexName);
-			if (indexDefinition == null)
-			{
-				context.SetStatusToNotFound();
-				context.WriteJson(new {Error = "The index " + indexName + " cannot be found"});
-				return;
-			}
-
-
-			PerformSearch(context, indexName, fieldNames, documentId, indexDefinition, parameters);
-		}
-
-	    private void PerformSearch(IHttpContext context, string indexName, string[] fieldNames, string documentId, IndexDefinition indexDefinition, MoreLikeThisQueryParameters parameters)
-		{
-			IndexSearcher searcher;
-			using (Database.IndexStorage.GetCurrentIndexSearcher(indexName, out searcher))
-			{
-				var td = searcher.Search(new TermQuery(new Term(Constants.DocumentIdFieldName, documentId)), 1);
-			    // get the current Lucene docid for the given RavenDB doc ID
-				if (td.ScoreDocs.Length == 0)
-				{
-					context.SetStatusToNotFound();
-					context.WriteJson(new {Error = "Document " + documentId + " could not be found"});
-					return;
-				}
-			    var ir = searcher.GetIndexReader();
-                var mlt = new RavenMoreLikeThis(ir);
-
-			    AssignParameters(mlt, parameters);
-
-                if (parameters.StopWordsDocumentId != null)
-                {
-                    var stopWordsDoc = Database.Get(parameters.StopWordsDocumentId, null);
-                    if (stopWordsDoc == null)
-                    {
-                        context.SetStatusToNotFound();
-                        context.WriteJson(
-                            new
-                                {
-                                    Error = "Stop words document " + parameters.StopWordsDocumentId + " could not be found"
-                                });
-                        return;
-                    }
-                    var stopWords = stopWordsDoc.DataAsJson.JsonDeserialization<StopWordsSetup>().StopWords;
-                    mlt.SetStopWords(new Hashtable(stopWords.ToDictionary(x => x.ToLower())));
-                }
-
-			    fieldNames = fieldNames ?? GetFieldNames(ir);
-                mlt.SetFieldNames(fieldNames);
-
-			    mlt.Analyzers = GetAnalyzers(indexDefinition, fieldNames);
-
-				var mltQuery = mlt.Like(td.ScoreDocs[0].doc);
-				var tsdc = TopScoreDocCollector.create(context.GetPageSize(Database.Configuration.MaxPageSize), true);
-				searcher.Search(mltQuery, tsdc);
-				var hits = tsdc.TopDocs().ScoreDocs;
-
-				var documentIds = hits.Select(hit => searcher.Doc(hit.doc).Get(Constants.DocumentIdFieldName))
-					.Distinct();
-
-				var jsonDocuments =
-					documentIds
-						.Select(docId => Database.Get(docId, null))
-						.Where(it => it != null)
-						.ToArray();
-
-				var result = new MultiLoadResult();
-
-				var includedEtags = new List<byte>(jsonDocuments.SelectMany(x => x.Etag.Value.ToByteArray()));
-				includedEtags.AddRange(Database.GetIndexEtag(indexName).ToByteArray());
-				var loadedIds = new HashSet<string>(jsonDocuments.Select(x=>x.Key));
-				var addIncludesCommand = new AddIncludesCommand(Database, GetRequestTransaction(context), (etag, includedDoc) =>
-				{
-					includedEtags.AddRange(etag.ToByteArray());
-					result.Includes.Add(includedDoc);
-				}, context.Request.QueryString.GetValues("include"), loadedIds);
-
-				foreach (var jsonDocumet in jsonDocuments)
-				{
-					addIncludesCommand.Execute(jsonDocumet.DataAsJson);
-				}
-
-				Guid computedEtag;
-
-				using (var md5 = MD5.Create())
-				{
-					var computeHash = md5.ComputeHash(includedEtags.ToArray());
-					computedEtag = new Guid(computeHash);
-				}
-
-				if (context.MatchEtag(computedEtag))
-				{
-					context.SetStatusToNotModified();
-					return;
-				}
-
-				context.Response.AddHeader("ETag", computedEtag.ToString());
-				context.WriteJson(result);
-			}
-		}
-
-        private static int? GetNullableInt(string value)
-        {
-            if (value == null) return null;
-            return int.Parse(value);
-        }
-
-        private static bool? GetNullableBool(string value)
-        {
-            if (value == null) return null;
-            return true;
-        }
-
-	    private void AssignParameters(Similarity.Net.MoreLikeThis mlt, MoreLikeThisQueryParameters parameters)
-	    {
-	        if(parameters.Boost != null) mlt.SetBoost(parameters.Boost.Value);
-            if(parameters.MaximumNumberOfTokensParsed!= null) mlt.SetMaxNumTokensParsed(parameters.MaximumNumberOfTokensParsed.Value);
-            if(parameters.MaximumQueryTerms != null) mlt.SetMaxQueryTerms(parameters.MaximumQueryTerms.Value);
-            if(parameters.MaximumWordLength != null) mlt.SetMaxWordLen(parameters.MaximumWordLength.Value);
-            if(parameters.MinimumDocumentFrequency != null) mlt.SetMinDocFreq(parameters.MinimumDocumentFrequency.Value);
-            if(parameters.MinimumTermFrequency != null) mlt.SetMinTermFreq(parameters.MinimumTermFrequency.Value);
-            if(parameters.MinimumWordLength != null) mlt.SetMinWordLen(parameters.MinimumWordLength.Value);
-	    }
-
-	    private static Dictionary<string, Analyzer> GetAnalyzers(IndexDefinition indexDefinition, IEnumerable<string> fieldNames)
-	    {
-	        var dictionary = new Dictionary<string, Analyzer>();
-	        foreach (var fieldName in fieldNames)
-	        {
-	            dictionary.Add(fieldName, indexDefinition.GetAnalyzer(fieldName));
-	        }
-	        return dictionary;
-	    }
-
-	    private static string[] GetFieldNames(IndexReader indexReader)
-	    {
-            var fields = indexReader.GetFieldNames(IndexReader.FieldOption.INDEXED);
-            return fields.Where(x => x != Constants.DocumentIdFieldName).ToArray();
-	    }
-	}
-}
+﻿//-----------------------------------------------------------------------
+// <copyright file="MoreLikeThisResponder.cs" company="Hibernating Rhinos LTD">
+//     Copyright (c) Hibernating Rhinos LTD. All rights reserved.
+// </copyright>
+//-----------------------------------------------------------------------
+
+using System.Collections;
+using System.Collections.Generic;
+using System.Linq;
+using System.Security.Cryptography;
+using Lucene.Net.Analysis;
+using Lucene.Net.Index;
+using Lucene.Net.Search;
+using Raven.Abstractions.Extensions;
+using Raven.Abstractions.Indexing;
+using Raven.Database.Extensions;
+using Raven.Database.Server.Abstractions;
+using Raven.Database.Server.Responders;
+using Raven.Json.Linq;
+using Constants = Raven.Abstractions.Data.Constants;
+
+namespace Raven.Bundles.MoreLikeThis
+{
+	public class MoreLikeThisResponder : RequestResponder
+	{
+        //private readonly Analyzer DEFAULT_ANALYZER = new StandardAnalyzer(Version.LUCENE_29);
+
+        //private readonly Analyzer DEFAULT_ANALYZER = new WhitespaceAnalyzer();
+
+		public override string UrlPattern
+		{
+			get { return @"^/morelikethis/([\w\-_]+)/(.+)"; } // /morelikethis/(index-name)/(ravendb-document-id)
+		}
+
+		public override string[] SupportedVerbs
+		{
+			get { return new[] { "GET" }; }
+		}
+
+		public override void Respond(IHttpContext context)
+		{
+			var match = urlMatcher.Match(context.GetRequestUrl());
+			var indexName = match.Groups[1].Value;
+			var documentId = match.Groups[2].Value;
+
+			var fieldNames = context.Request.QueryString.GetValues("fields");
+
+		    var parameters = new MoreLikeThisQueryParameters
+		                         {
+                                     Boost = GetNullableBool(context.Request.QueryString.Get("boost")),
+                                     MaximumNumberOfTokensParsed = GetNullableInt(context.Request.QueryString.Get("maxNumTokens")),
+                                     MaximumQueryTerms = GetNullableInt(context.Request.QueryString.Get("maxQueryTerms")),
+                                     MaximumWordLength = GetNullableInt(context.Request.QueryString.Get("maxWordLen")),
+                                     MinimumDocumentFrequency = GetNullableInt(context.Request.QueryString.Get("minDocFreq")),
+                                     MinimumTermFrequency = GetNullableInt(context.Request.QueryString.Get("minTermFreq")),
+                                     MinimumWordLength = GetNullableInt(context.Request.QueryString.Get("minWordLen")),
+                                     StopWordsDocumentId = context.Request.QueryString.Get("stopWords")
+		                         };
+            
+
+			var indexDefinition = Database.IndexDefinitionStorage.GetIndexDefinition(indexName);
+			if (indexDefinition == null)
+			{
+				context.SetStatusToNotFound();
+				context.WriteJson(new {Error = "The index " + indexName + " cannot be found"});
+				return;
+			}
+
+
+			PerformSearch(context, indexName, fieldNames, documentId, indexDefinition, parameters);
+		}
+
+	    private void PerformSearch(IHttpContext context, string indexName, string[] fieldNames, string documentId, IndexDefinition indexDefinition, MoreLikeThisQueryParameters parameters)
+		{
+			IndexSearcher searcher;
+			using (Database.IndexStorage.GetCurrentIndexSearcher(indexName, out searcher))
+			{
+				var td = searcher.Search(new TermQuery(new Term(Constants.DocumentIdFieldName, documentId)), 1);
+			    // get the current Lucene docid for the given RavenDB doc ID
+				if (td.ScoreDocs.Length == 0)
+				{
+					context.SetStatusToNotFound();
+					context.WriteJson(new {Error = "Document " + documentId + " could not be found"});
+					return;
+				}
+			    var ir = searcher.GetIndexReader();
+                var mlt = new RavenMoreLikeThis(ir);
+
+			    AssignParameters(mlt, parameters);
+
+                if (parameters.StopWordsDocumentId != null)
+                {
+                    var stopWordsDoc = Database.Get(parameters.StopWordsDocumentId, null);
+                    if (stopWordsDoc == null)
+                    {
+                        context.SetStatusToNotFound();
+                        context.WriteJson(
+                            new
+                                {
+                                    Error = "Stop words document " + parameters.StopWordsDocumentId + " could not be found"
+                                });
+                        return;
+                    }
+                    var stopWords = stopWordsDoc.DataAsJson.JsonDeserialization<StopWordsSetup>().StopWords;
+                    mlt.SetStopWords(new Hashtable(stopWords.ToDictionary(x => x.ToLower())));
+                }
+
+			    fieldNames = fieldNames ?? GetFieldNames(ir);
+                mlt.SetFieldNames(fieldNames);
+
+			    mlt.Analyzers = GetAnalyzers(indexDefinition, fieldNames);
+
+				var mltQuery = mlt.Like(td.ScoreDocs[0].doc);
+				var tsdc = TopScoreDocCollector.create(context.GetPageSize(Database.Configuration.MaxPageSize), true);
+				searcher.Search(mltQuery, tsdc);
+				var hits = tsdc.TopDocs().ScoreDocs;
+
+				var documentIds = hits.Select(hit => searcher.Doc(hit.doc).Get(Constants.DocumentIdFieldName))
+					.Distinct();
+
+				var jsonDocuments =
+					documentIds
+						.Select(docId => Database.Get(docId, null))
+						.Where(it => it != null)
+						.ToArray();
+
+				var result = new MultiLoadResult();
+
+				var includedEtags = new List<byte>(jsonDocuments.SelectMany(x => x.Etag.Value.ToByteArray()));
+				includedEtags.AddRange(Database.GetIndexEtag(indexName).ToByteArray());
+				var loadedIds = new HashSet<string>(jsonDocuments.Select(x=>x.Key));
+				var addIncludesCommand = new AddIncludesCommand(Database, GetRequestTransaction(context), (etag, includedDoc) =>
+				{
+					includedEtags.AddRange(etag.ToByteArray());
+					result.Includes.Add(includedDoc);
+				}, context.Request.QueryString.GetValues("include"), loadedIds);
+
+				foreach (var jsonDocumet in jsonDocuments)
+				{
+					addIncludesCommand.Execute(jsonDocumet.DataAsJson);
+				}
+
+				Guid computedEtag;
+
+				using (var md5 = MD5.Create())
+				{
+					var computeHash = md5.ComputeHash(includedEtags.ToArray());
+					computedEtag = new Guid(computeHash);
+				}
+
+				if (context.MatchEtag(computedEtag))
+				{
+					context.SetStatusToNotModified();
+					return;
+				}
+
+				context.Response.AddHeader("ETag", computedEtag.ToString());
+				context.WriteJson(result);
+			}
+		}
+
+        private static int? GetNullableInt(string value)
+        {
+            if (value == null) return null;
+            return int.Parse(value);
+        }
+
+        private static bool? GetNullableBool(string value)
+        {
+            if (value == null) return null;
+            return true;
+        }
+
+	    private void AssignParameters(Similarity.Net.MoreLikeThis mlt, MoreLikeThisQueryParameters parameters)
+	    {
+	        if(parameters.Boost != null) mlt.SetBoost(parameters.Boost.Value);
+            if(parameters.MaximumNumberOfTokensParsed!= null) mlt.SetMaxNumTokensParsed(parameters.MaximumNumberOfTokensParsed.Value);
+            if(parameters.MaximumQueryTerms != null) mlt.SetMaxQueryTerms(parameters.MaximumQueryTerms.Value);
+            if(parameters.MaximumWordLength != null) mlt.SetMaxWordLen(parameters.MaximumWordLength.Value);
+            if(parameters.MinimumDocumentFrequency != null) mlt.SetMinDocFreq(parameters.MinimumDocumentFrequency.Value);
+            if(parameters.MinimumTermFrequency != null) mlt.SetMinTermFreq(parameters.MinimumTermFrequency.Value);
+            if(parameters.MinimumWordLength != null) mlt.SetMinWordLen(parameters.MinimumWordLength.Value);
+	    }
+
+	    private static Dictionary<string, Analyzer> GetAnalyzers(IndexDefinition indexDefinition, IEnumerable<string> fieldNames)
+	    {
+	        var dictionary = new Dictionary<string, Analyzer>();
+	        foreach (var fieldName in fieldNames)
+	        {
+	            dictionary.Add(fieldName, indexDefinition.GetAnalyzer(fieldName));
+	        }
+	        return dictionary;
+	    }
+
+	    private static string[] GetFieldNames(IndexReader indexReader)
+	    {
+            var fields = indexReader.GetFieldNames(IndexReader.FieldOption.INDEXED);
+            return fields.Where(x => x != Constants.DocumentIdFieldName).ToArray();
+	    }
+	}
+}