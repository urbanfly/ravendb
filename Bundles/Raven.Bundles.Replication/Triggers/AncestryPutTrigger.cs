//-----------------------------------------------------------------------
// <copyright file="AncestryPutTrigger.cs" company="Hibernating Rhinos LTD">
//     Copyright (c) Hibernating Rhinos LTD. All rights reserved.
// </copyright>
//-----------------------------------------------------------------------
using System.ComponentModel.Composition;
using Newtonsoft.Json.Linq;
using Raven.Database.Plugins;
using Raven.Http;
using Raven.Json.Linq;

namespace Raven.Bundles.Replication.Triggers
{
	[ExportMetadata("Order", 10000)]
    public class AncestryPutTrigger : AbstractPutTrigger
    {
        private ReplicationHiLo hiLo;
        public override void Initialize()
        {
            base.Initialize();
            hiLo = new ReplicationHiLo
            {
                Database = Database
            };
        }
<<<<<<< HEAD

        public override void OnPut(string key, JObject document, JObject metadata, TransactionInformation transactionInformation)
=======
        public override void OnPut(string key, RavenJObject document, RavenJObject metadata, TransactionInformation transactionInformation)
>>>>>>> d075fd58
        {
            if (key.StartsWith("Raven/")) // we don't deal with system documents
                return;
            var doc = Database.Get(key, null);
            if (doc != null)
            {
                metadata[ReplicationConstants.RavenReplicationParentVersion] =
                    doc.Metadata[ReplicationConstants.RavenReplicationVersion];
                metadata[ReplicationConstants.RavenReplicationParentSource] =
                doc.Metadata[ReplicationConstants.RavenReplicationSource];
            }
            metadata[ReplicationConstants.RavenReplicationVersion] = RavenJToken.FromObject(hiLo.NextId());
			metadata[ReplicationConstants.RavenReplicationSource] = RavenJToken.FromObject(Database.TransactionalStorage.Id);
        }
    }
}
<|MERGE_RESOLUTION|>--- conflicted
+++ resolved
@@ -1,47 +1,42 @@
-//-----------------------------------------------------------------------
-// <copyright file="AncestryPutTrigger.cs" company="Hibernating Rhinos LTD">
-//     Copyright (c) Hibernating Rhinos LTD. All rights reserved.
-// </copyright>
-//-----------------------------------------------------------------------
-using System.ComponentModel.Composition;
-using Newtonsoft.Json.Linq;
-using Raven.Database.Plugins;
-using Raven.Http;
-using Raven.Json.Linq;
-
-namespace Raven.Bundles.Replication.Triggers
-{
-	[ExportMetadata("Order", 10000)]
-    public class AncestryPutTrigger : AbstractPutTrigger
-    {
-        private ReplicationHiLo hiLo;
-        public override void Initialize()
-        {
-            base.Initialize();
-            hiLo = new ReplicationHiLo
-            {
-                Database = Database
-            };
-        }
-<<<<<<< HEAD
-
-        public override void OnPut(string key, JObject document, JObject metadata, TransactionInformation transactionInformation)
-=======
-        public override void OnPut(string key, RavenJObject document, RavenJObject metadata, TransactionInformation transactionInformation)
->>>>>>> d075fd58
-        {
-            if (key.StartsWith("Raven/")) // we don't deal with system documents
-                return;
-            var doc = Database.Get(key, null);
-            if (doc != null)
-            {
-                metadata[ReplicationConstants.RavenReplicationParentVersion] =
-                    doc.Metadata[ReplicationConstants.RavenReplicationVersion];
-                metadata[ReplicationConstants.RavenReplicationParentSource] =
-                doc.Metadata[ReplicationConstants.RavenReplicationSource];
-            }
-            metadata[ReplicationConstants.RavenReplicationVersion] = RavenJToken.FromObject(hiLo.NextId());
-			metadata[ReplicationConstants.RavenReplicationSource] = RavenJToken.FromObject(Database.TransactionalStorage.Id);
-        }
-    }
-}
+//-----------------------------------------------------------------------
+// <copyright file="AncestryPutTrigger.cs" company="Hibernating Rhinos LTD">
+//     Copyright (c) Hibernating Rhinos LTD. All rights reserved.
+// </copyright>
+//-----------------------------------------------------------------------
+using System.ComponentModel.Composition;
+using Newtonsoft.Json.Linq;
+using Raven.Database.Plugins;
+using Raven.Http;
+using Raven.Json.Linq;
+
+namespace Raven.Bundles.Replication.Triggers
+{
+	[ExportMetadata("Order", 10000)]
+    public class AncestryPutTrigger : AbstractPutTrigger
+    {
+        private ReplicationHiLo hiLo;
+        public override void Initialize()
+        {
+            base.Initialize();
+            hiLo = new ReplicationHiLo
+            {
+                Database = Database
+            };
+        }
+        public override void OnPut(string key, RavenJObject document, RavenJObject metadata, TransactionInformation transactionInformation)
+        {
+            if (key.StartsWith("Raven/")) // we don't deal with system documents
+                return;
+            var doc = Database.Get(key, null);
+            if (doc != null)
+            {
+                metadata[ReplicationConstants.RavenReplicationParentVersion] =
+                    doc.Metadata[ReplicationConstants.RavenReplicationVersion];
+                metadata[ReplicationConstants.RavenReplicationParentSource] =
+                doc.Metadata[ReplicationConstants.RavenReplicationSource];
+            }
+            metadata[ReplicationConstants.RavenReplicationVersion] = RavenJToken.FromObject(hiLo.NextId());
+			metadata[ReplicationConstants.RavenReplicationSource] = RavenJToken.FromObject(Database.TransactionalStorage.Id);
+        }
+    }
+}