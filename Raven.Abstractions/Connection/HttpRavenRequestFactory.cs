--- conflicted
+++ resolved
@@ -11,11 +11,7 @@
 	{
 		public int? RequestTimeoutInMs { get; set; }
 
-<<<<<<< HEAD
-		readonly ConcurrentDictionary<string, AbstractAuthenticator> authenticators = new ConcurrentDictionary<string, AbstractAuthenticator>();
-=======
 		readonly ConcurrentDictionary<Tuple<string, string>, AbstractAuthenticator> authenticators = new ConcurrentDictionary<Tuple<string, string>, AbstractAuthenticator>();
->>>>>>> 34cc7820
 
 		public void ConfigureRequest(RavenConnectionStringOptions options, WebRequest request)
 		{
@@ -31,11 +27,7 @@
 			var webRequestEventArgs = new WebRequestEventArgs { Request = request };
 
 			AbstractAuthenticator existingAuthenticator;
-<<<<<<< HEAD
-			if (authenticators.TryGetValue(options.ApiKey, out existingAuthenticator))
-=======
 			if (authenticators.TryGetValue(GetCacheKey(options), out existingAuthenticator))
->>>>>>> 34cc7820
 			{
 				existingAuthenticator.ConfigureRequest(this, webRequestEventArgs);
 			}
@@ -47,14 +39,11 @@
 				basicAuthenticator.ConfigureRequest(this, webRequestEventArgs);
 				securedAuthenticator.ConfigureRequest(this, webRequestEventArgs);
 			}
-<<<<<<< HEAD
-=======
 		}
 
 		private static Tuple<string, string> GetCacheKey(RavenConnectionStringOptions options)
 		{
 			return Tuple.Create(options.Url, options.ApiKey);
->>>>>>> 34cc7820
 		}
 
 		public HttpRavenRequest Create(string url, string method, RavenConnectionStringOptions connectionStringOptions)
@@ -74,17 +63,6 @@
 				oauthSource.EndsWith("/OAuth/API-Key", StringComparison.CurrentCultureIgnoreCase) == false;
 
 			var authenticator = authenticators.GetOrAdd(
-<<<<<<< HEAD
-				options.ApiKey,
-				apiKey =>
-				{
-					if (useBasicAuthenticator)
-					{
-						return new BasicAuthenticator(apiKey, enableBasicAuthenticationOverUnsecuredHttp: false);
-					}
-
-					return new SecuredAuthenticator(apiKey);
-=======
 				GetCacheKey(options),
 				_ =>
 				{
@@ -94,7 +72,6 @@
 					}
 
 					return new SecuredAuthenticator(options.ApiKey);
->>>>>>> 34cc7820
 				});
 
 			if (useBasicAuthenticator == false)
