--- conflicted
+++ resolved
@@ -10,11 +10,7 @@
 	/// <summary>
 	/// This exception is raised when a concurrency conflict is encountered
 	/// </summary>
-<<<<<<< HEAD
-#if SILVERILGHT
-=======
 #if !SILVERLIGHT
->>>>>>> 25c040f2
 	[Serializable]
 #endif
 	public class ConcurrencyException : Exception
