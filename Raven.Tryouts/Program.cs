--- conflicted
+++ resolved
@@ -1,10 +1,5 @@
-<<<<<<< HEAD
-﻿using System.IO;
-using System.Net;
-=======
 ﻿using System;
 using Raven.Client.Document;
->>>>>>> b74225a7
 
 namespace Raven.Tryouts
 {
@@ -12,45 +7,6 @@
 	{
 		static void Main(string[] args)
 		{
-<<<<<<< HEAD
-			var listener = new HttpListener
-			{
-				Prefixes = { "http://+:8081/" },
-				AuthenticationSchemes = AuthenticationSchemes.IntegratedWindowsAuthentication | AuthenticationSchemes.Anonymous,
-				AuthenticationSchemeSelectorDelegate = request =>
-				{
-					switch (request.QueryString["auth"])
-					{
-						case "anon":
-							return AuthenticationSchemes.Anonymous;
-						case "win":
-							return AuthenticationSchemes.IntegratedWindowsAuthentication;
-						case "both":
-							return AuthenticationSchemes.IntegratedWindowsAuthentication | AuthenticationSchemes.Anonymous;
-						default:
-							return AuthenticationSchemes.None;
-					} 
-				}
-			};
-			listener.Start();
-
-			while (true)
-			{
-				var ctx = listener.GetContext();
-				using (var writer = new StreamWriter(ctx.Response.OutputStream))
-				{
-					if (ctx.User == null)
-					{
-						writer.WriteLine("No user");
-						continue;
-					}
-
-					writer.WriteLine(ctx.User.Identity.Name);
-				}
-			}
-		}
-	}
-=======
 			using(var store = new DocumentStore
 			{
 				Url = "http://testrunner-pc:8080",
@@ -81,5 +37,4 @@
 	{
 	}
 
->>>>>>> b74225a7
 }