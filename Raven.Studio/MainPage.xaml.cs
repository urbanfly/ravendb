--- conflicted
+++ resolved
@@ -57,21 +57,13 @@
             }
 
 			if (link.CommandParameter != null &&
-<<<<<<< HEAD
-				uri.StartsWith(link.CommandParameter.ToString(), StringComparison.OrdinalIgnoreCase))
-=======
 				uri.Equals(link.CommandParameter.ToString(), StringComparison.InvariantCultureIgnoreCase))
->>>>>>> 34cc7820
 			{
 				return true;
 			}
 
 			var alternativeUris = LinkHighlighter.GetAlternativeUris(link);
-<<<<<<< HEAD
-			if (alternativeUris != null && alternativeUris.Any(alternative => uri.StartsWith(alternative, StringComparison.OrdinalIgnoreCase)))
-=======
 			if (alternativeUris != null && alternativeUris.Any(alternative => uri.Equals(alternative, StringComparison.InvariantCultureIgnoreCase)))
->>>>>>> 34cc7820
 			{
 				return true;
 			}
