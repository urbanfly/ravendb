--- conflicted
+++ resolved
@@ -43,13 +43,9 @@
 
         public IDatabaseChanges Changes()
         {
-<<<<<<< HEAD
-            return documentStore.Changes(name);
-=======
         	return name == Constants.SystemDatabase ? 
 				documentStore.Changes() : 
 				documentStore.Changes(name);
->>>>>>> 109cd63c
         }
 
 		public IAsyncDatabaseCommands AsyncDatabaseCommands
